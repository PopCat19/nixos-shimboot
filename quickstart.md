--- conflicted
+++ resolved
@@ -55,24 +55,7 @@
 - Harvest ChromeOS drivers and firmware with upstream augmentation
 - Create partitioned image at `work/shimboot.img`
 - Populate all partitions with bootloader, rootfs, and drivers
-<<<<<<< HEAD
-- Generate build metadata at `/etc/shimboot-build.json`
-- Optionally push built derivations to Cachix cache
-
-### 3. Flash to USB Drive
-
-**⚠️ WARNING: This will overwrite the target device. Double-check your device selection!**
-
-First, list available devices to identify your USB drive:
-
-```bash
-sudo ./write-shimboot-image.sh --list
-```
-
-Interactive device selection with safety validation:
-=======
 - Generate build metadata within cloned repo directory (usually `/home/<user>/nixos-config`)
->>>>>>> a5fc28d5
 
 ### 3. Flash to USB Drive / SD Card
 
