--- conflicted
+++ resolved
@@ -56,7 +56,7 @@
 
 **⚠️ WARNING: This will overwrite the target device. Double-check your device selection!**
 
-List available devices to identify your USB drive:
+First, list available devices to identify your USB drive:
 
 ```bash
 sudo ./write-shimboot-image.sh --list
@@ -70,7 +70,7 @@
 
 The assembled image is ready to flash and already contains everything needed for your board.
 
-### 4. Boot Your Chromebook
+### 5. Boot Your Chromebook
 
 1. Insert the prepared USB drive into your Chromebook
 2. Enter recovery mode (usually Esc + Refresh + Power, or check your specific model's key combination)
@@ -141,8 +141,4 @@
 - May require `--impure` for some builds
 - May require manual kernel namespace workarounds for `nixos-rebuild` (e.g. appending `--option sandbox false` on shim kernels <5.6)
 
-<<<<<<< HEAD
-For more documentation, see [README.md](README.md) and [SPEC.md](SPEC.md).
-=======
-For more documentation, see [README.md](README.md) and [SPEC.mc](SPEC.md).
->>>>>>> e73528b9
+For more documentation, see [README.md](README.md) and [SPEC.mc](SPEC.md).