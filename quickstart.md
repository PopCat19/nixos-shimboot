# NixOS Shimboot Quickstart Guide

> **Warning**: This is a Proof-of-Concept project. It may not work reliably and is intended for experimentation only. See [README.md](README.md) for full details and caveats.

## What is NixOS Shimboot?

NixOS Shimboot allows you to boot a full NixOS system on enterprise-enrolled Chromebooks by repurposing a ChromeOS RMA "shim" as an initial bootloader. This lets you run Linux without unenrolling the device or modifying its firmware.

## Prerequisites

- A compatible Chromebook (supported boards: dedede, octopus, zork, nissa, hatch, grunt, snappy)
- ChromeOS RMA shim image for your specific board
- USB drive (at least 32GB recommended)
- NixOS system for building (or any Linux with Nix installed)
- Root access for flashing

## Quick Build and Flash

### 1. Clone and Enter the Repository

```bash
git clone https://github.com/PopCat19/nixos-shimboot.git
cd nixos-shimboot
```

### 2. Build the Complete Shimboot Image

Use the `assemble-final.sh` script (will require sudo/root for mount loops) to build a complete shimboot image that combines the NixOS rootfs with the ChromeOS shim. Replace `BOARD` with your Chromebook's board name:

```bash
# For dedede board (e.g., HP Chromebook 11 G9 EE) - full image (recommended)
sudo ./assemble-final.sh --board dedede --rootfs full

# For minimal image (base configuration only; useful for testing critical configurations)
sudo ./assemble-final.sh --board dedede --rootfs minimal

# For other boards, replace 'dedede' with your board name:
# grunt, hatch, nissa, octopus, snappy, zork
```

**Options:**
- `--rootfs full`: Full image with Home Manager, LightDM, and Hyprland desktop (recommended)
- `--rootfs minimal`: Minimal image with base configuration and LightDM/Hyprland
- `--drivers vendor`: Store ChromeOS drivers on separate vendor partition (default)
- `--drivers inject`: Inject drivers directly into the rootfs
- `--drivers none`: Skip driver harvesting
- `--inspect`: Inspect the final image after building

The script will:
- Build the NixOS rootfs and ChromeOS components
- Harvest ChromeOS drivers and firmware
- Create a partitioned image at `work/shimboot.img`
- Populate all partitions with the bootloader, rootfs, and drivers

### 3. Flash to USB Drive

**⚠️ WARNING: This will overwrite the target device. Double-check your device selection!**

List available devices to identify your USB drive:

```bash
sudo ./write-shimboot-image.sh --list
```

Flash the assembled image to your USB drive (replace `/dev/sdX` with your actual USB device path):

```bash
sudo ./write-shimboot-image.sh -i "$(pwd)/work/shimboot.img" --output /dev/sdX
```

The assembled image is ready to flash and already contains everything needed for your board.

### 4. Boot Your Chromebook

1. Insert the prepared USB drive into your Chromebook
2. Enter recovery mode (usually Esc + Refresh + Power, or check your specific model's key combination)
3. Select the "shimboot" option from the recovery menu
4. The system should boot into NixOS with the LightDM greeter

## First Boot (for minimal/base configuration)

- Root user: `root` (initial password: `nixos-shimboot`)
- Default user: `nixos-user` (initial password: `nixos-shimboot`)
- Desktop: LightDM + Hyprland (default config)
- Network: NetworkManager with wpa_supplicant backend
    - WiFi should work out of the box if vendor drivers are available
    - Configure with `nmtui` or execute `setup_nixos` helper

## Troubleshooting

### Build Issues
- If you get impure errors, try: `nix build --impure`
<<<<<<< HEAD
<<<<<<< HEAD
- Ensure you're using the correct board name (case-sensitive): corsola, dedede, grunt, hana, hatch, jacuzzi, nissa, octopus, snappy, zork
=======
- Ensure you're using the correct board name (case-sensitive): dedede, grunt, hatch, nissa, octopus, snappy, zork
>>>>>>> 380519eb
- For ChromeOS artifacts, ensure you have the correct board manifest

### Boot Issues
- Verify your Chromebook board is in the supported list above
- Confirm the shim image matches your exact device model
- Try the minimal image if the full image fails: `sudo ./assemble-final.sh --board BOARD --rootfs minimal`
- Check that recovery mode key combination is correct for your model

### Space Issues
- Ensure `sudo expand_rootfs` succeeded in allocating rootfs to full USB space
- The default minimal/base image is ~6-8GB (expandable); ensure your USB drive has enough space
- Use `nix-shell` for temporary packages to save space
- Consider the minimal image for devices with limited storage (you can also create your own custom main_configuration port if you'd prefer c:)
=======
- For ChromeOS artifacts, ensure you have the correct board manifest

### Boot Issues
- Check that your Chromebook board is supported
- Verify the shim image matches your device
- Try the minimal image if the full image fails

### Space Issues
- The default image is ~8GB; ensure your USB drive has enough space
- Use `nix-shell` for additional packages to save space
>>>>>>> 5f26218 (docs: add quickstart guide for NixOS Shimboot)

## Next Steps

- Customize the system configuration in `shimboot_config/`
- Add your own Home Manager configuration
- Experiment with different desktop environments
- Contribute bug reports or improvements

## Known Limitations

<<<<<<< HEAD
<<<<<<< HEAD
- Currently only tested on HP Chromebook 11 G9 EE ("dedede" board) as of writing
=======
- Currently only tested on HP Chromebook 11 G9 EE ("dedede" board)
>>>>>>> 380519eb
- Multi-board support infrastructure exists but requires testing on other models
- No suspend support (ChromeOS kernel limitation)
- Limited audio support
- May require `--impure` for some builds
- May require manual kernel namespace workarounds for `nixos-rebuild` (e.g. appending `--options disable sandbox` on shim kernels <5.6)

For more documentation, see [README.md](README.md).
=======
- Currently only tested on "dedede" Chromebooks
- No suspend support (ChromeOS kernel limitation)
- Limited audio support
- Requires `--impure` for some builds
- May require manual kernel namespace workarounds for `nixos-rebuild`

For full documentation, see [README.md](README.md).
>>>>>>> 5f26218 (docs: add quickstart guide for NixOS Shimboot)<|MERGE_RESOLUTION|>--- conflicted
+++ resolved
@@ -90,12 +90,7 @@
 
 ### Build Issues
 - If you get impure errors, try: `nix build --impure`
-<<<<<<< HEAD
-<<<<<<< HEAD
-- Ensure you're using the correct board name (case-sensitive): corsola, dedede, grunt, hana, hatch, jacuzzi, nissa, octopus, snappy, zork
-=======
 - Ensure you're using the correct board name (case-sensitive): dedede, grunt, hatch, nissa, octopus, snappy, zork
->>>>>>> 380519eb
 - For ChromeOS artifacts, ensure you have the correct board manifest
 
 ### Boot Issues
@@ -109,18 +104,6 @@
 - The default minimal/base image is ~6-8GB (expandable); ensure your USB drive has enough space
 - Use `nix-shell` for temporary packages to save space
 - Consider the minimal image for devices with limited storage (you can also create your own custom main_configuration port if you'd prefer c:)
-=======
-- For ChromeOS artifacts, ensure you have the correct board manifest
-
-### Boot Issues
-- Check that your Chromebook board is supported
-- Verify the shim image matches your device
-- Try the minimal image if the full image fails
-
-### Space Issues
-- The default image is ~8GB; ensure your USB drive has enough space
-- Use `nix-shell` for additional packages to save space
->>>>>>> 5f26218 (docs: add quickstart guide for NixOS Shimboot)
 
 ## Next Steps
 
@@ -131,25 +114,11 @@
 
 ## Known Limitations
 
-<<<<<<< HEAD
-<<<<<<< HEAD
-- Currently only tested on HP Chromebook 11 G9 EE ("dedede" board) as of writing
-=======
 - Currently only tested on HP Chromebook 11 G9 EE ("dedede" board)
->>>>>>> 380519eb
 - Multi-board support infrastructure exists but requires testing on other models
 - No suspend support (ChromeOS kernel limitation)
 - Limited audio support
 - May require `--impure` for some builds
 - May require manual kernel namespace workarounds for `nixos-rebuild` (e.g. appending `--options disable sandbox` on shim kernels <5.6)
 
-For more documentation, see [README.md](README.md).
-=======
-- Currently only tested on "dedede" Chromebooks
-- No suspend support (ChromeOS kernel limitation)
-- Limited audio support
-- Requires `--impure` for some builds
-- May require manual kernel namespace workarounds for `nixos-rebuild`
-
-For full documentation, see [README.md](README.md).
->>>>>>> 5f26218 (docs: add quickstart guide for NixOS Shimboot)+For more documentation, see [README.md](README.md).