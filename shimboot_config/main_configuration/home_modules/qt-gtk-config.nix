--- conflicted
+++ resolved
@@ -107,8 +107,4 @@
     MimeType=text/plain;text/x-readme;text/x-log;application/json;text/x-python;text/x-shellscript;text/x-script;
     Terminal=true
   '';
-<<<<<<< HEAD
-
-=======
->>>>>>> e73528b9
 }