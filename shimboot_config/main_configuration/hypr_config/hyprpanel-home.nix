--- conflicted
+++ resolved
@@ -153,14 +153,6 @@
     };
   };
 
-<<<<<<< HEAD
-  # Ensure HyprPanel restarts on failure
-  systemd.user.services.hyprpanel = {
-    Service = {
-      Restart = "on-failure";
-      RestartSec = "3s";
-    };
-=======
   # Fix service dependencies
   systemd.user.services.hyprpanel = {
     Unit = {
@@ -180,6 +172,5 @@
     };
 
     Install.WantedBy = ["hyprland-session.target"];
->>>>>>> e73528b9
   };
 }