# Hyprland Keybindings Module
#
# Purpose: Configure keyboard shortcuts and mouse bindings for Hyprland
# Dependencies: userConfig
# Related: fuzzel.nix, hyprlock.nix
#
# This module:
# - Defines window management shortcuts
# - Sets up application launchers
# - Configures media controls and utilities
# - Defines workspace switching and mouse bindings
<<<<<<< HEAD
{config, userConfig, ...}: {
=======
{
  config,
  userConfig,
  ...
}: {
>>>>>>> e73528b9
  wayland.windowManager.hyprland.settings = {
    "$mainMod" = "SUPER";

    "$term" = userConfig.defaultApps.terminal.command;
    "$editor" = userConfig.defaultApps.editor.command;
    "$file" = userConfig.defaultApps.fileManager.command;
    "$browser" = userConfig.defaultApps.browser.command;
    "$menu" = "${userConfig.defaultApps.launcher.command} --dmenu";
    "$launcher" = userConfig.defaultApps.launcher.command;

    bind = [
      "$mainMod, Q, killactive"
      "Alt, F4, killactive"
      "$mainMod+Ctrl, Q, exec, hyprctl kill"
      "$mainMod, Delete, exit"
      "$mainMod, L, exec, hyprlock"

      "$mainMod, W, togglefloating"
      "$mainMod, G, togglegroup"
      "Alt, Return, fullscreen"
      "$mainMod, J, togglesplit"

      "$mainMod, T, exec, $term"
      "$mainMod, E, exec, $file"
      "$mainMod, C, exec, $editor"
      "$mainMod, F, exec, $browser"
      "$mainMod, A, exec, $launcher"

      "$mainMod+Shift, C, exec, hyprpicker -a"
      "$mainMod, V, exec, bash -lc \"cliphist list | fuzzel --dmenu --with-nth 2 | cliphist decode | wl-copy && sleep 0.05 && wtype -M ctrl -k v\""
      "$mainMod+Shift, V, exec, bash -lc 'cliphist list | head -n1 | cliphist decode | wl-copy && sleep 0.05 && wtype -M ctrl -k v'"
      "Ctrl+Alt, W, exec, systemctl --user restart hyprpanel.service"

      "$mainMod, P, exec, ${config.home.homeDirectory}/.local/bin/screenshot monitor"

      "$mainMod+Shift, P, exec, ${config.home.homeDirectory}/.local/bin/screenshot region"

      ",XF86AudioPlay, exec, playerctl play-pause"
      ",XF86AudioPause, exec, playerctl play-pause"
      ",XF86AudioNext, exec, playerctl next"
      ",XF86AudioPrev, exec, playerctl previous"
      ",XF86AudioStop, exec, playerctl stop"
      "Alt, F8, exec, playerctl play-pause"
      "Alt, F6, exec, playerctl previous"
      "Alt, F7, exec, playerctl next"

      "$mainMod, Left, movefocus, l"
      "$mainMod, Right, movefocus, r"
      "$mainMod, Up, movefocus, u"
      "$mainMod, Down, movefocus, d"
      "Alt, Tab, movefocus, d"

      "$mainMod+Ctrl, H, changegroupactive, b"
      "$mainMod+Ctrl, L, changegroupactive, f"

      "$mainMod, 1, workspace, 1"
      "$mainMod, 2, workspace, 2"
      "$mainMod, 3, workspace, 3"
      "$mainMod, 4, workspace, 4"
      "$mainMod, 5, workspace, 5"
      "$mainMod, 6, workspace, 6"
      "$mainMod, 7, workspace, 7"
      "$mainMod, 8, workspace, 8"
      "$mainMod, 9, workspace, 9"
      "$mainMod, 0, workspace, 10"

      "$mainMod+Ctrl, Right, workspace, r+1"
      "$mainMod+Ctrl, Left, workspace, r-1"
      "$mainMod+Ctrl, Down, workspace, empty"

      "$mainMod+Shift, 1, movetoworkspace, 1"
      "$mainMod+Shift, 2, movetoworkspace, 2"
      "$mainMod+Shift, 3, movetoworkspace, 3"
      "$mainMod+Shift, 4, movetoworkspace, 4"
      "$mainMod+Shift, 5, movetoworkspace, 5"
      "$mainMod+Shift, 6, movetoworkspace, 6"
      "$mainMod+Shift, 7, movetoworkspace, 7"
      "$mainMod+Shift, 8, movetoworkspace, 8"
      "$mainMod+Shift, 9, movetoworkspace, 9"
      "$mainMod+Shift, 0, movetoworkspace, 10"

      "$mainMod+Ctrl+Alt, Right, movetoworkspace, r+1"
      "$mainMod+Ctrl+Alt, Left, movetoworkspace, r-1"

      "$mainMod+Alt, 1, movetoworkspacesilent, 1"
      "$mainMod+Alt, 2, movetoworkspacesilent, 2"
      "$mainMod+Alt, 3, movetoworkspacesilent, 3"
      "$mainMod+Alt, 4, movetoworkspacesilent, 4"
      "$mainMod+Alt, 5, movetoworkspacesilent, 5"
      "$mainMod+Alt, 6, movetoworkspacesilent, 6"
      "$mainMod+Alt, 7, movetoworkspacesilent, 7"
      "$mainMod+Alt, 8, movetoworkspacesilent, 8"
      "$mainMod+Alt, 9, movetoworkspacesilent, 9"
      "$mainMod+Alt, 0, movetoworkspacesilent, 10"

      "$mainMod+Shift+Ctrl, Left, exec, bash -c 'if grep -q \"true\" <<< $(hyprctl activewindow -j | jq -r .floating); then hyprctl dispatch moveactive -30 0; else hyprctl dispatch movewindow l; fi'"
      "$mainMod+Shift+Ctrl, Right, exec, bash -c 'if grep -q \"true\" <<< $(hyprctl activewindow -j | jq -r .floating); then hyprctl dispatch moveactive 30 0; else hyprctl dispatch movewindow r; fi'"
      "$mainMod+Shift+Ctrl, Up, exec, bash -c 'if grep -q \"true\" <<< $(hyprctl activewindow -j | jq -r .floating); then hyprctl dispatch moveactive 0 -30; else hyprctl dispatch movewindow u; fi'"
      "$mainMod+Shift+Ctrl, Down, exec, bash -c 'if grep -q \"true\" <<< $(hyprctl activewindow -j | jq -r .floating); then hyprctl dispatch moveactive 0 30; else hyprctl dispatch movewindow d; fi'"

      "$mainMod, mouse_down, workspace, e+1"
      "$mainMod, mouse_up, workspace, e-1"

      "$mainMod+Alt, S, movetoworkspacesilent, special"
      "$mainMod, S, togglespecialworkspace"

      "$mainMod+Shift, N, exec, sh -c 'hyprctl layers > ~/hyprctl-layer-out.txt && $term $editor ~/hyprctl-layer-out.txt'"
    ];

    binde = [
      "$mainMod+Shift, Right, resizeactive, 30 0"
      "$mainMod+Shift, Left, resizeactive, -30 0"
      "$mainMod+Shift, Up, resizeactive, 0 -30"
      "$mainMod+Shift, Down, resizeactive, 0 30"
    ];

    bindel = [
      ",F12, exec, wpctl set-volume @DEFAULT_AUDIO_SINK@ 4%+"
      ",F11, exec, wpctl set-volume @DEFAULT_AUDIO_SINK@ 4%-"
      ",F10, exec, wpctl set-mute @DEFAULT_AUDIO_SINK@ toggle"
      ",XF86AudioRaiseVolume, exec, wpctl set-volume @DEFAULT_AUDIO_SINK@ 4%+"
      ",XF86AudioLowerVolume, exec, wpctl set-volume @DEFAULT_AUDIO_SINK@ 4%-"
      ",XF86AudioMute, exec, wpctl set-mute @DEFAULT_AUDIO_SINK@ toggle"
      ",XF86AudioMicMute, exec, wpctl set-mute @DEFAULT_AUDIO_SOURCE@ toggle"

      ",XF86MonBrightnessUp, exec, brightnessctl s 10%+"
      ",XF86MonBrightnessDown, exec, brightnessctl s 10%-"
    ];

    bindm = [
      "$mainMod, mouse:272, movewindow"
      "$mainMod, mouse:273, resizewindow"
      "$mainMod, Z, movewindow"
      "$mainMod, X, resizewindow"
    ];
  };
}<|MERGE_RESOLUTION|>--- conflicted
+++ resolved
@@ -9,15 +9,11 @@
 # - Sets up application launchers
 # - Configures media controls and utilities
 # - Defines workspace switching and mouse bindings
-<<<<<<< HEAD
-{config, userConfig, ...}: {
-=======
 {
   config,
   userConfig,
   ...
 }: {
->>>>>>> e73528b9
   wayland.windowManager.hyprland.settings = {
     "$mainMod" = "SUPER";
 
