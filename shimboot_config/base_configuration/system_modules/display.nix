--- conflicted
+++ resolved
@@ -63,10 +63,6 @@
 
   environment.systemPackages = with pkgs; [
     brightnessctl
-<<<<<<< HEAD
-    kitty  # required for the default Hyprland config
-=======
     kitty # required for the default Hyprland config
->>>>>>> e73528b9
   ];
 }