--- conflicted
+++ resolved
@@ -28,14 +28,8 @@
   # Filesystem tuning for ChromeOS devices (often SSDs)
   # Reduce swap usage to prolong SSD lifespan
   boot.kernel.sysctl = {
-<<<<<<< HEAD
-    "vm.swappiness" = 10;  # Prefer RAM over swap (default: 60)
-    "vm.dirty_ratio" = 15;  # Start background writeback at 15% of memory
-    "vm.dirty_background_ratio" = 5;  # Start sync at 5% of memory
-=======
     "vm.swappiness" = 10; # Prefer RAM over swap (default: 60)
     "vm.dirty_ratio" = 15; # Start background writeback at 15% of memory
     "vm.dirty_background_ratio" = 5; # Start sync at 5% of memory
->>>>>>> e73528b9
   };
 }