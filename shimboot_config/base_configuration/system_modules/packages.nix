# Minimal System Packages Configuration Module
#
# Purpose: Install absolutely minimal essential system packages only
# Dependencies: Various system utilities
# Related: fish.nix, services.nix, display.nix
#
# This module installs only essential packages:
# - Core utilities (coreutils, util-linux)
# - Text editors (vim, nano, micro)
# - Network tools (wget, curl)
# - System tools (git, btop, file)
# - Documentation disabled to save space
# - Only English locale to reduce size
{
  config,
  pkgs,
  lib,
  ...
}: {
  # Minimal system packages
  environment.systemPackages = with pkgs; [
<<<<<<< HEAD
    
=======
>>>>>>> e73528b9
    # Text editors
    micro

    # Network tools
    curl

    # System tools
    git
    btop
    fastfetch
  ];

  # Disable documentation to save space
  documentation = {
    enable = false;
    doc.enable = false;
    man.enable = false;
    info.enable = false;
    nixos.enable = false;
  };

  # Only English locale
  i18n.supportedLocales = ["en_US.UTF-8/UTF-8"];
}<|MERGE_RESOLUTION|>--- conflicted
+++ resolved
@@ -19,10 +19,6 @@
 }: {
   # Minimal system packages
   environment.systemPackages = with pkgs; [
-<<<<<<< HEAD
-    
-=======
->>>>>>> e73528b9
     # Text editors
     micro
 
