--- conflicted
+++ resolved
@@ -28,35 +28,25 @@
       end
     '';
 
-   functions = {
-     list-fish-helpers = let
-       content = builtins.readFile ./fish_functions/list-fish-helpers.fish;
-       lines = lib.splitString "\n" content;
-     in
-       lib.concatStringsSep "\n" (lib.sublist 1 (lib.length lines - 2) lines);
+    functions = {
+      list-fish-helpers = let
+        content = builtins.readFile ./fish_functions/list-fish-helpers.fish;
+        lines = lib.splitString "\n" content;
+      in
+        lib.concatStringsSep "\n" (lib.sublist 1 (lib.length lines - 2) lines);
 
-     nixos-rebuild-basic = let
-       content = builtins.readFile ./fish_functions/nixos-rebuild-basic.fish;
-       lines = lib.splitString "\n" content;
-     in
-       lib.concatStringsSep "\n" (lib.sublist 1 (lib.length lines - 2) lines);
+      nixos-rebuild-basic = let
+        content = builtins.readFile ./fish_functions/nixos-rebuild-basic.fish;
+        lines = lib.splitString "\n" content;
+      in
+        lib.concatStringsSep "\n" (lib.sublist 1 (lib.length lines - 2) lines);
 
-     nixos-flake-update = let
-       content = builtins.readFile ./fish_functions/nixos-flake-update.fish;
-       lines = lib.splitString "\n" content;
-     in
-       lib.concatStringsSep "\n" (lib.sublist 1 (lib.length lines - 2) lines);
+      nixos-flake-update = let
+        content = builtins.readFile ./fish_functions/nixos-flake-update.fish;
+        lines = lib.splitString "\n" content;
+      in
+        lib.concatStringsSep "\n" (lib.sublist 1 (lib.length lines - 2) lines);
 
-<<<<<<< HEAD
-     fix-fish-history = let
-       content = builtins.readFile ./fish_functions/fix-fish-history.fish;
-       lines = lib.splitString "\n" content;
-     in
-       lib.concatStringsSep "\n" (lib.sublist 1 (lib.length lines - 2) lines);
-
-     fish_greeting = builtins.readFile ../../../../fish_functions/fish-greeting.fish;
-   };
-=======
       fix-fish-history = let
         content = builtins.readFile ./fish_functions/fix-fish-history.fish;
         lines = lib.splitString "\n" content;
@@ -66,7 +56,6 @@
       # Load greeting FIRST to ensure it's the active one
       fish_greeting = builtins.readFile ./fish_functions/fish-greeting.fish;
     };
->>>>>>> e73528b9
 
     shellAbbrs = {
       ".." = "cd ..";
