# Setup Helpers Module
#
# Purpose: Provide setup and configuration utility scripts
# Dependencies: jq, networkmanager, git
# Related: helpers.nix, networking.nix
#
# This module provides:
# - setup_nixos_config: Configure /etc/nixos for nixos-rebuild
# - setup_nixos: Interactive post-install setup script
{
  config,
  pkgs,
  lib,
  userConfig,
  ...
}: let
  username = userConfig.user.username;
in {
  environment.systemPackages = with pkgs; [
    (writeShellScriptBin "setup_nixos_config" ''
      set -euo pipefail

      if [ "$EUID" -ne 0 ]; then
        echo "This script must be run as root."
        exit 1
      fi

      USERNAME="${username}"
      NIXOS_CONFIG_PATH="/home/$USERNAME/nixos-config"

      echo "[setup_nixos_config] Configuring /etc/nixos for nixos-rebuild..."
      mkdir -p /etc/nixos

      # Generate hardware config if missing
      if [ ! -f /etc/nixos/hardware-configuration.nix ]; then
        echo "[setup_nixos_config] Generating hardware-configuration.nix..."
        nixos-generate-config --show-hardware-config > /etc/nixos/hardware-configuration.nix
      fi

      # Check if user's config exists (should be cloned by assemble-final.sh)
      if [ -d "$NIXOS_CONFIG_PATH" ] && [ -f "$NIXOS_CONFIG_PATH/flake.nix" ]; then
        echo "[setup_nixos_config] ✓ Found nixos-config at $NIXOS_CONFIG_PATH"

        # Backup existing /etc/nixos files
        for file in configuration.nix flake.nix; do
          if [ -f "/etc/nixos/$file" ] && [ ! -L "/etc/nixos/$file" ]; then
            echo "[setup_nixos_config] Backing up /etc/nixos/$file → $file.bak"
            mv "/etc/nixos/$file" "/etc/nixos/$file.bak"
          fi
        done

        # Create symlink to user's flake
        ln -sf "$NIXOS_CONFIG_PATH/flake.nix" /etc/nixos/flake.nix

        HOSTNAME="''${HOSTNAME:-$(hostname)}"
        echo
        echo "[setup_nixos_config] ✓ Linked to nixos-shimboot repository"
        echo
        echo "To rebuild:"
        echo "  cd $NIXOS_CONFIG_PATH"
        echo "  sudo nixos-rebuild switch --flake .#$HOSTNAME"
        echo
        echo "Available configurations:"
        if command -v nix >/dev/null 2>&1; then
          (cd "$NIXOS_CONFIG_PATH" && \
           nix flake show --json 2>/dev/null | \
           ${pkgs.jq}/bin/jq -r '.nixosConfigurations | keys[]' 2>/dev/null) || \
           echo "  (run 'nix flake show' in $NIXOS_CONFIG_PATH to list)"
        fi
      else
        echo "[setup_nixos_config] ✗ nixos-config not found at $NIXOS_CONFIG_PATH"
        echo
        echo "The nixos-shimboot repository should be cloned by assemble-final.sh to:"
        echo "  $NIXOS_CONFIG_PATH"
        echo
        echo "This repository contains the NixOS configuration for shimboot."
        echo "Please ensure assemble-final.sh has cloned the repository correctly."
        echo
        echo "If the repository exists elsewhere, you can create a symlink:"
        echo "  sudo ln -sf /path/to/nixos-shimboot/flake.nix /etc/nixos/flake.nix"
        exit 1
      fi

      echo
      echo "[setup_nixos_config] Done."
    '')

    (writeShellScriptBin "setup_nixos" ''
            set -euo pipefail

            # Configuration
            USERNAME="${username}"
            CONFIG_DIR="/home/$USERNAME/nixos-config"
            LOG_FILE="/tmp/setup_nixos.log"
            BACKUP_DIR="/tmp/setup_nixos_backup_$(date +%Y%m%d_%H%M%S)"

            # Parse command line arguments
            SKIP_WIFI=false
            SKIP_EXPAND=false
            SKIP_CONFIG=false
            SKIP_REBUILD=false
            AUTO_MODE=false
            DEBUG=false
            HELP=false

            while [[ $# -gt 0 ]]; do
              case $1 in
                --skip-wifi)
                  SKIP_WIFI=true
                  shift
                  ;;
                --skip-expand)
                  SKIP_EXPAND=true
                  shift
                  ;;
                --skip-config)
                  SKIP_CONFIG=true
                  shift
                  ;;
                --skip-rebuild)
                  SKIP_REBUILD=true
                  shift
                  ;;
                --auto)
                  AUTO_MODE=true
                  shift
                  ;;
                --debug)
                  DEBUG=true
                  set -x
                  shift
                  ;;
                --help|-h)
                  HELP=true
                  shift
                  ;;
                *)
                  echo "Unknown option: $1"
                  HELP=true
                  shift
                  ;;
              esac
            done

            # Help message
            if [ "$HELP" = true ]; then
              cat << 'EOF'
      NixOS Shimboot Setup Script

      USAGE:
          setup_nixos [OPTIONS]

      OPTIONS:
          --skip-wifi      Skip Wi-Fi configuration
          --skip-expand    Skip root filesystem expansion
          --skip-config    Skip nixos-rebuild configuration
          --skip-rebuild   Skip system rebuild
          --auto           Run in automatic mode with sensible defaults
          --debug          Enable debug output
          --help, -h       Show this help message

      EXAMPLES:
          setup_nixos                    # Interactive mode with all steps
          setup_nixos --auto             # Automatic mode
          setup_nixos --skip-wifi        # Skip Wi-Fi setup
          setup_nixos --debug            # Enable debug logging

      EOF
              exit 0
            fi

            # Initialize logging
            exec > >(tee -a "$LOG_FILE")
            exec 2>&1

            # Failsafe: Create backup directory
            mkdir -p "$BACKUP_DIR"

            # Styling
            BOLD='\033[1m'
            GREEN='\033[1;32m'
            YELLOW='\033[1;33m'
            RED='\033[1;31m'
            BLUE='\033[1;34m'
            CYAN='\033[1;36m'
            NC='\033[0m'

            # Utility functions
            prompt_yes_no() {
              local question="$1"
              local default="''${2:-Y}"
              local prompt="[Y/n]"
              [ "$default" = "n" ] && prompt="[y/N]"

              # In auto mode, use defaults
              if [ "$AUTO_MODE" = true ]; then
                echo "$question (auto: $default)"
                [ "$default" = "y" ] || [ "$default" = "yes" ] || [ "$default" = "Y" ]
                return $?
              fi

              local reply
              read -r -p "$question $prompt " reply
              reply="$(echo "''${reply:-$default}" | tr '[:upper:]' '[:lower:]')"

<<<<<<< HEAD
            # Generate hardware config if missing
            if [ ! -f /etc/nixos/hardware-configuration.nix ]; then
              echo "[setup_nixos_config] Generating hardware-configuration.nix..."
              nixos-generate-config --show-hardware-config > /etc/nixos/hardware-configuration.nix
            fi

            # Check if user's config exists (should be cloned by assemble-final.sh)
            if [ -d "$NIXOS_CONFIG_PATH" ] && [ -f "$NIXOS_CONFIG_PATH/flake.nix" ]; then
              echo "[setup_nixos_config] ✓ Found nixos-config at $NIXOS_CONFIG_PATH"
=======
              case "$reply" in
                y|yes) return 0 ;;
                n|no)  return 1 ;;
                *) [ "$default" = "n" ] && return 1 || return 0 ;;
              esac
            }

            failsafe() {
              local operation="$1"
              local command="$2"
>>>>>>> e73528b9

              echo -e "''${YELLOW}Running failsafe for: $operation''${NC}"

              if eval "$command"; then
                echo -e "''${GREEN}✓ Failsafe passed: $operation''${NC}"
                return 0
              else
                echo -e "''${RED}✗ Failsafe failed: $operation''${NC}"
                echo -e "''${YELLOW}Creating backup before continuing...''${NC}"

<<<<<<< HEAD
              HOSTNAME="''${HOSTNAME:-$(hostname)}"
              echo
              echo "[setup_nixos_config] ✓ Linked to nixos-shimboot repository"
              echo
              echo "To rebuild:"
              echo "  cd $NIXOS_CONFIG_PATH"
              echo "  sudo nixos-rebuild switch --flake .#$HOSTNAME"
              echo
              echo "Available configurations:"
              if command -v nix >/dev/null 2>&1; then
                (cd "$NIXOS_CONFIG_PATH" && \
                 nix flake show --json 2>/dev/null | \
                 ${pkgs.jq}/bin/jq -r '.nixosConfigurations | keys[]' 2>/dev/null) || \
                 echo "  (run 'nix flake show' in $NIXOS_CONFIG_PATH to list)"
              fi
            else
              echo "[setup_nixos_config] ✗ nixos-config not found at $NIXOS_CONFIG_PATH"
              echo
              echo "The nixos-shimboot repository should be cloned by assemble-final.sh to:"
              echo "  $NIXOS_CONFIG_PATH"
              echo
              echo "This repository contains the NixOS configuration for shimboot."
              echo "Please ensure assemble-final.sh has cloned the repository correctly."
              echo
              echo "If the repository exists elsewhere, you can create a symlink:"
              echo "  sudo ln -sf /path/to/nixos-shimboot/flake.nix /etc/nixos/flake.nix"
              exit 1
            fi
=======
                # Backup critical files
                [ -f /etc/nixos/configuration.nix ] && cp /etc/nixos/configuration.nix "$BACKUP_DIR/"
                [ -f /etc/nixos/flake.nix ] && cp /etc/nixos/flake.nix "$BACKUP_DIR/"
                [ -d "$CONFIG_DIR" ] && cp -r "$CONFIG_DIR" "$BACKUP_DIR/" 2>/dev/null || true

                echo -e "''${CYAN}Backup created at: $BACKUP_DIR''${NC}"
                return 1
              fi
            }

            check_prerequisites() {
              echo -e "''${BLUE}Checking prerequisites...''${NC}"

              local missing=()

              command -v nmcli >/dev/null 2>&1 || missing+=("networkmanager")
              command -v git >/dev/null 2>&1 || missing+=("git")
              command -v jq >/dev/null 2>&1 || missing+=("jq")

              if [ ''${#missing[@]} -gt 0 ]; then
                echo -e "''${YELLOW}Warning: Missing commands: ''${missing[*]}''${NC}"
                echo "Some features may not work properly."
              fi

              # Check if running as user (not root)
              if [ "$EUID" -eq 0 ]; then
                echo -e "''${YELLOW}Warning: Running as root. Some features may not work correctly.''${NC}"
              fi

              echo -e "''${GREEN}✓ Prerequisite check complete''${NC}"
            }

            log_step() {
              echo -e "\n''${BOLD}''${BLUE}=== $1 ===''${NC}"
            }
>>>>>>> e73528b9

            log_ok() {
              echo -e "''${GREEN}✓''${NC} $1"
            }

            log_warn() {
              echo -e "''${YELLOW}⚠''${NC} $1"
            }

<<<<<<< HEAD
      # Configuration
      USERNAME="${username}"
      CONFIG_DIR="/home/$USERNAME/nixos-config"
      LOG_FILE="/tmp/setup_nixos.log"
      BACKUP_DIR="/tmp/setup_nixos_backup_$(date +%Y%m%d_%H%M%S)"

      # Parse command line arguments
      SKIP_WIFI=false
      SKIP_EXPAND=false
      SKIP_CONFIG=false
      SKIP_REBUILD=false
      AUTO_MODE=false
      DEBUG=false
      HELP=false

      while [[ $# -gt 0 ]]; do
        case $1 in
          --skip-wifi)
            SKIP_WIFI=true
            shift
            ;;
          --skip-expand)
            SKIP_EXPAND=true
            shift
            ;;
          --skip-config)
            SKIP_CONFIG=true
            shift
            ;;
          --skip-rebuild)
            SKIP_REBUILD=true
            shift
            ;;
          --auto)
            AUTO_MODE=true
            shift
            ;;
          --debug)
            DEBUG=true
            set -x
            shift
            ;;
          --help|-h)
            HELP=true
            shift
            ;;
          *)
            echo "Unknown option: $1"
            HELP=true
            shift
            ;;
        esac
      done

      # Help message
      if [ "$HELP" = true ]; then
        cat << 'EOF'
NixOS Shimboot Setup Script

USAGE:
    setup_nixos [OPTIONS]

OPTIONS:
    --skip-wifi      Skip Wi-Fi configuration
    --skip-expand    Skip root filesystem expansion
    --skip-config    Skip nixos-rebuild configuration
    --skip-rebuild   Skip system rebuild
    --auto           Run in automatic mode with sensible defaults
    --debug          Enable debug output
    --help, -h       Show this help message

EXAMPLES:
    setup_nixos                    # Interactive mode with all steps
    setup_nixos --auto             # Automatic mode
    setup_nixos --skip-wifi        # Skip Wi-Fi setup
    setup_nixos --debug            # Enable debug logging

EOF
        exit 0
      fi

      # Initialize logging
      exec > >(tee -a "$LOG_FILE")
      exec 2>&1

      # Failsafe: Create backup directory
      mkdir -p "$BACKUP_DIR"

      # Styling
      BOLD='\033[1m'
      GREEN='\033[1;32m'
      YELLOW='\033[1;33m'
      RED='\033[1;31m'
      BLUE='\033[1;34m'
      CYAN='\033[1;36m'
      NC='\033[0m'

      # Utility functions
      prompt_yes_no() {
        local question="$1"
        local default="''${2:-Y}"
        local prompt="[Y/n]"
        [ "$default" = "n" ] && prompt="[y/N]"

        # In auto mode, use defaults
        if [ "$AUTO_MODE" = true ]; then
          echo "$question (auto: $default)"
          [ "$default" = "y" ] || [ "$default" = "yes" ] || [ "$default" = "Y" ]
          return $?
        fi

        local reply
        read -r -p "$question $prompt " reply
        reply="$(echo "''${reply:-$default}" | tr '[:upper:]' '[:lower:]')"

        case "$reply" in
          y|yes) return 0 ;;
          n|no)  return 1 ;;
          *) [ "$default" = "n" ] && return 1 || return 0 ;;
        esac
      }

      failsafe() {
        local operation="$1"
        local command="$2"
        
        echo -e "''${YELLOW}Running failsafe for: $operation''${NC}"
        
        if eval "$command"; then
          echo -e "''${GREEN}✓ Failsafe passed: $operation''${NC}"
          return 0
        else
          echo -e "''${RED}✗ Failsafe failed: $operation''${NC}"
          echo -e "''${YELLOW}Creating backup before continuing...''${NC}"
          
          # Backup critical files
          [ -f /etc/nixos/configuration.nix ] && cp /etc/nixos/configuration.nix "$BACKUP_DIR/"
          [ -f /etc/nixos/flake.nix ] && cp /etc/nixos/flake.nix "$BACKUP_DIR/"
          [ -d "$CONFIG_DIR" ] && cp -r "$CONFIG_DIR" "$BACKUP_DIR/" 2>/dev/null || true
          
          echo -e "''${CYAN}Backup created at: $BACKUP_DIR''${NC}"
          return 1
        fi
      }

      check_prerequisites() {
        echo -e "''${BLUE}Checking prerequisites...''${NC}"
        
        local missing=()
        
        command -v nmcli >/dev/null 2>&1 || missing+=("networkmanager")
        command -v git >/dev/null 2>&1 || missing+=("git")
        command -v jq >/dev/null 2>&1 || missing+=("jq")
        
        if [ ''${#missing[@]} -gt 0 ]; then
          echo -e "''${YELLOW}Warning: Missing commands: ''${missing[*]}''${NC}"
          echo "Some features may not work properly."
        fi
        
        # Check if running as user (not root)
        if [ "$EUID" -eq 0 ]; then
          echo -e "''${YELLOW}Warning: Running as root. Some features may not work correctly.''${NC}"
        fi
        
        echo -e "''${GREEN}✓ Prerequisite check complete''${NC}"
      }

      log_step() {
        echo -e "\n''${BOLD}''${BLUE}=== $1 ===''${NC}"
      }

      log_ok() {
        echo -e "''${GREEN}✓''${NC} $1"
      }

      log_warn() {
        echo -e "''${YELLOW}⚠''${NC} $1"
      }

      log_error() {
        echo -e "''${RED}✗''${NC} $1"
      }

      # Run prerequisite checks
      check_prerequisites

      echo -e "''${BOLD}==================================================="
      echo "  NixOS Shimboot Post-Install Setup"
      echo -e "==================================================''${NC}\n"

      if [ "$DEBUG" = true ]; then
        echo -e "''${CYAN}Debug mode enabled. Log file: $LOG_FILE''${NC}"
        echo -e "''${CYAN}Backup directory: $BACKUP_DIR''${NC}"
        echo
      fi

      # === Step 1: Wi-Fi ===
      if [ "$SKIP_WIFI" = false ]; then
        log_step "Step 1: Configure Wi-Fi"

        if ! command -v nmcli >/dev/null 2>&1; then
          log_warn "nmcli not found (NetworkManager may not be installed)"
        elif ! nmcli radio wifi 2>/dev/null | grep -q enabled; then
          log_warn "Wi-Fi radio appears to be disabled"
        else
          echo "Scanning networks..."
          nmcli dev wifi rescan 2>/dev/null || true
          sleep 1

          echo
          nmcli -f SSID,SECURITY,SIGNAL,CHAN dev wifi list | head -15
          echo

          if prompt_yes_no "Connect to Wi-Fi now?"; then
            read -r -p "SSID: " SSID
            if [ -n "$SSID" ]; then
              read -r -s -p "Password: " PSK
              echo

              if failsafe "Wi-Fi connection" "nmcli dev wifi connect '$SSID' password '$PSK'"; then
                log_ok "Connected to '$SSID'"

                # Enable autoconnect
                CONN_NAME="$(nmcli -t -f NAME,TYPE connection show | \
                             awk -F: -v ssid="$SSID" '$1 == ssid && $2 == "802-11-wireless" {print $1; exit}')"
                if [ -n "$CONN_NAME" ]; then
                  nmcli connection modify "$CONN_NAME" connection.autoconnect yes 2>/dev/null || true
                  log_ok "Enabled autoconnect for '$SSID'"
                fi
              else
                log_error "Failed to connect (check password/signal)"
              fi
            fi
          fi
        fi
      else
        log_step "Step 1: Configure Wi-Fi (Skipped)"
        echo "Wi-Fi configuration skipped as requested"
      fi

      # === Step 2: Expand rootfs ===
      if [ "$SKIP_EXPAND" = false ]; then
        log_step "Step 2: Expand Root Filesystem"

        echo "Current disk usage:"
        df -h / | tail -1
        echo

        if prompt_yes_no "Expand root partition to full USB capacity?"; then
          if command -v expand_rootfs >/dev/null 2>&1; then
            if failsafe "Root filesystem expansion" "sudo expand_rootfs"; then
              log_ok "Root filesystem expanded"
              echo
              echo "New disk usage:"
              df -h / | tail -1
            else
              log_error "Expansion failed (see errors above)"
            fi
          else
            log_error "expand_rootfs command not found"
          fi
        else
          echo "Skipping expansion (you can run 'sudo expand_rootfs' later)"
        fi
      else
        log_step "Step 2: Expand Root Filesystem (Skipped)"
        echo "Root filesystem expansion skipped as requested"
      fi
=======
            log_error() {
              echo -e "''${RED}✗''${NC} $1"
            }

            # Run prerequisite checks
            check_prerequisites

            echo -e "''${BOLD}==================================================="
            echo "  NixOS Shimboot Post-Install Setup"
            echo -e "==================================================''${NC}\n"

            if [ "$DEBUG" = true ]; then
              echo -e "''${CYAN}Debug mode enabled. Log file: $LOG_FILE''${NC}"
              echo -e "''${CYAN}Backup directory: $BACKUP_DIR''${NC}"
              echo
            fi

            # === Step 1: Wi-Fi ===
            if [ "$SKIP_WIFI" = false ]; then
              log_step "Step 1: Configure Wi-Fi"

              if ! command -v nmcli >/dev/null 2>&1; then
                log_warn "nmcli not found (NetworkManager may not be installed)"
              elif ! nmcli radio wifi 2>/dev/null | grep -q enabled; then
                log_warn "Wi-Fi radio appears to be disabled"
              else
                echo "Scanning networks..."
                nmcli dev wifi rescan 2>/dev/null || true
                sleep 1

                echo
                nmcli -f SSID,SECURITY,SIGNAL,CHAN dev wifi list | head -15
                echo

                if prompt_yes_no "Connect to Wi-Fi now?"; then
                  read -r -p "SSID: " SSID
                  if [ -n "$SSID" ]; then
                    read -r -s -p "Password: " PSK
                    echo

                    if failsafe "Wi-Fi connection" "nmcli dev wifi connect '$SSID' password '$PSK'"; then
                      log_ok "Connected to '$SSID'"

                      # Enable autoconnect
                      CONN_NAME="$(nmcli -t -f NAME,TYPE connection show | \
                                   awk -F: -v ssid="$SSID" '$1 == ssid && $2 == "802-11-wireless" {print $1; exit}')"
                      if [ -n "$CONN_NAME" ]; then
                        nmcli connection modify "$CONN_NAME" connection.autoconnect yes 2>/dev/null || true
                        log_ok "Enabled autoconnect for '$SSID'"
                      fi
                    else
                      log_error "Failed to connect (check password/signal)"
                    fi
                  fi
                fi
              fi
            else
              log_step "Step 1: Configure Wi-Fi (Skipped)"
              echo "Wi-Fi configuration skipped as requested"
            fi

            # === Step 2: Expand rootfs ===
            if [ "$SKIP_EXPAND" = false ]; then
              log_step "Step 2: Expand Root Filesystem"

              echo "Current disk usage:"
              df -h / | tail -1
              echo

              if prompt_yes_no "Expand root partition to full USB capacity?"; then
                if command -v expand_rootfs >/dev/null 2>&1; then
                  if failsafe "Root filesystem expansion" "sudo expand_rootfs"; then
                    log_ok "Root filesystem expanded"
                    echo
                    echo "New disk usage:"
                    df -h / | tail -1
                  else
                    log_error "Expansion failed (see errors above)"
                  fi
                else
                  log_error "expand_rootfs command not found"
                fi
              else
                echo "Skipping expansion (you can run 'sudo expand_rootfs' later)"
              fi
            else
              log_step "Step 2: Expand Root Filesystem (Skipped)"
              echo "Root filesystem expansion skipped as requested"
            fi
>>>>>>> e73528b9

            # === Step 3: Verify config ===
            log_step "Step 3: Verify NixOS Configuration"

            if [ -d "$CONFIG_DIR/.git" ]; then
              log_ok "nixos-config present at $CONFIG_DIR"

              # Show build info
              if [ -f "$CONFIG_DIR/.shimboot_branch" ]; then
                echo
                cat "$CONFIG_DIR/.shimboot_branch"
              fi

              cd "$CONFIG_DIR"
              CURRENT_BRANCH="$(git rev-parse --abbrev-ref HEAD 2>/dev/null || echo "detached")"
              CURRENT_COMMIT="$(git rev-parse --short HEAD 2>/dev/null || echo "unknown")"
              echo
              echo "Current: $CURRENT_BRANCH @ $CURRENT_COMMIT"

              if prompt_yes_no "Update from git remote?" n; then
                if failsafe "Git fetch" "git fetch origin"; then
                  log_ok "Fetched updates"

                  read -r -p "Switch to branch (Enter to stay on $CURRENT_BRANCH): " NEW_BRANCH
                  if [ -n "$NEW_BRANCH" ] && [ "$NEW_BRANCH" != "$CURRENT_BRANCH" ]; then
                    if failsafe "Git checkout" "git checkout '$NEW_BRANCH' || git checkout -B '$NEW_BRANCH' 'origin/$NEW_BRANCH'"; then
                      log_ok "Switched to $NEW_BRANCH"
                    else
                      log_error "Branch '$NEW_BRANCH' not found"
                    fi
                  elif prompt_yes_no "Pull latest commits on $CURRENT_BRANCH?" Y; then
                    failsafe "Git pull" "git pull" || log_warn "Pull failed (check for conflicts)"
                  fi
                else
                  log_error "Fetch failed (check network)"
                fi
              fi
            else
              log_warn "nixos-config not found (should be cloned by assemble-final.sh)"
              echo "Expected location: $CONFIG_DIR"
              echo "This repository contains the NixOS configuration for shimboot."
            fi

<<<<<<< HEAD
        if prompt_yes_no "Update from git remote?" n; then
          if failsafe "Git fetch" "git fetch origin"; then
            log_ok "Fetched updates"

            read -r -p "Switch to branch (Enter to stay on $CURRENT_BRANCH): " NEW_BRANCH
            if [ -n "$NEW_BRANCH" ] && [ "$NEW_BRANCH" != "$CURRENT_BRANCH" ]; then
              if failsafe "Git checkout" "git checkout '$NEW_BRANCH' || git checkout -B '$NEW_BRANCH' 'origin/$NEW_BRANCH'"; then
                log_ok "Switched to $NEW_BRANCH"
              else
                log_error "Branch '$NEW_BRANCH' not found"
              fi
            elif prompt_yes_no "Pull latest commits on $CURRENT_BRANCH?" Y; then
              failsafe "Git pull" "git pull" || log_warn "Pull failed (check for conflicts)"
            fi
          else
            log_error "Fetch failed (check network)"
          fi
        fi
      else
        log_warn "nixos-config not found (should be cloned by assemble-final.sh)"
        echo "Expected location: $CONFIG_DIR"
        echo "This repository contains the NixOS configuration for shimboot."
      fi

      # === Step 4: Setup /etc/nixos ===
      if [ "$SKIP_CONFIG" = false ]; then
        log_step "Step 4: Configure nixos-rebuild"

        if prompt_yes_no "Run setup_nixos_config?" Y; then
          if command -v setup_nixos_config >/dev/null 2>&1; then
            failsafe "Setup nixos config" "sudo setup_nixos_config"
          else
            log_error "setup_nixos_config command not found"
          fi
        fi
      else
        log_step "Step 4: Configure nixos-rebuild (Skipped)"
        echo "nixos-rebuild configuration skipped as requested"
      fi

      # === Step 5: Rebuild ===
      if [ "$SKIP_REBUILD" = false ]; then
        log_step "Step 5: System Rebuild (Optional)"

        if [ ! -d "$CONFIG_DIR" ]; then
          log_warn "Cannot rebuild without nixos-config"
        elif prompt_yes_no "Run nixos-rebuild switch now?" n; then
          cd "$CONFIG_DIR"

          # Detect available configs
          echo "Scanning for configurations..."
          CONFIGS="$(nix flake show --json 2>/dev/null | \
                     ${pkgs.jq}/bin/jq -r '.nixosConfigurations | keys[]' 2>/dev/null || \
                     echo "nixos-user")"

          if [ -n "$CONFIGS" ]; then
            echo
            echo "Available:"
            echo "$CONFIGS" | nl -w2 -s') '
            echo
          fi

          DEFAULT_HOST="''${HOSTNAME:-$(hostname)}"
          read -r -p "Configuration name [$DEFAULT_HOST]: " TARGET
          TARGET="''${TARGET:-$DEFAULT_HOST}"

          echo
          echo "Building: .#$TARGET"
          echo "This may take several minutes..."
          echo

          export NIX_CONFIG="accept-flake-config = true"

          # Check kernel version for sandbox compatibility
          KVER="$(uname -r)"
          NIX_REBUILD_ARGS="switch --flake .#$TARGET --option accept-flake-config true"
          
          if echo "$KVER" | grep -qE '^([0-9]+)\.([0-9]+)'; then
            MAJOR="$(echo "$KVER" | cut -d. -f1)"
            MINOR="$(echo "$KVER" | cut -d. -f2)"
            if [ "$MAJOR" -lt 5 ] || ([ "$MAJOR" -eq 5 ] && [ "$MINOR" -lt 6 ]); then
              echo "⚠️  Kernel $KVER detected (< 5.6). Disabling sandbox for rebuild."
              NIX_REBUILD_ARGS="$NIX_REBUILD_ARGS --option sandbox false"
            fi
          fi

          if failsafe "NixOS rebuild" "sudo NIX_CONFIG='$NIX_CONFIG' nixos-rebuild $NIX_REBUILD_ARGS"; then
            log_ok "Rebuild successful!"
            echo
            echo "System is now running the new configuration."
          else
            log_error "Rebuild failed"
            echo
            echo "Common issues:"
            echo "  • Configuration '$TARGET' doesn't exist in flake"
            echo "  • Syntax error in .nix files"
            echo "  • Network issues during fetch"
            echo
            echo "To retry:"
            echo "  cd $CONFIG_DIR"
            echo "  sudo nixos-rebuild switch --flake .#$TARGET"
          fi
        fi
      else
        log_step "Step 5: System Rebuild (Skipped)"
        echo "System rebuild skipped as requested"
      fi
=======
            # === Step 4: Setup /etc/nixos ===
            if [ "$SKIP_CONFIG" = false ]; then
              log_step "Step 4: Configure nixos-rebuild"

              if prompt_yes_no "Run setup_nixos_config?" Y; then
                if command -v setup_nixos_config >/dev/null 2>&1; then
                  failsafe "Setup nixos config" "sudo setup_nixos_config"
                else
                  log_error "setup_nixos_config command not found"
                fi
              fi
            else
              log_step "Step 4: Configure nixos-rebuild (Skipped)"
              echo "nixos-rebuild configuration skipped as requested"
            fi

            # === Step 5: Rebuild ===
            if [ "$SKIP_REBUILD" = false ]; then
              log_step "Step 5: System Rebuild (Optional)"

              if [ ! -d "$CONFIG_DIR" ]; then
                log_warn "Cannot rebuild without nixos-config"
              elif prompt_yes_no "Run nixos-rebuild switch now?" n; then
                cd "$CONFIG_DIR"

                # Detect available configs
                echo "Scanning for configurations..."
                CONFIGS="$(nix flake show --json 2>/dev/null | \
                           ${pkgs.jq}/bin/jq -r '.nixosConfigurations | keys[]' 2>/dev/null || \
                           echo "nixos-user")"

                if [ -n "$CONFIGS" ]; then
                  echo
                  echo "Available:"
                  echo "$CONFIGS" | nl -w2 -s') '
                  echo
                fi

                DEFAULT_HOST="''${HOSTNAME:-$(hostname)}"
                read -r -p "Configuration name [$DEFAULT_HOST]: " TARGET
                TARGET="''${TARGET:-$DEFAULT_HOST}"

                echo
                echo "Building: .#$TARGET"
                echo "This may take several minutes..."
                echo

                export NIX_CONFIG="accept-flake-config = true"

                # Check kernel version for sandbox compatibility
                KVER="$(uname -r)"
                NIX_REBUILD_ARGS="switch --flake .#$TARGET --option accept-flake-config true"

                if echo "$KVER" | grep -qE '^([0-9]+)\.([0-9]+)'; then
                  MAJOR="$(echo "$KVER" | cut -d. -f1)"
                  MINOR="$(echo "$KVER" | cut -d. -f2)"
                  if [ "$MAJOR" -lt 5 ] || ([ "$MAJOR" -eq 5 ] && [ "$MINOR" -lt 6 ]); then
                    echo "⚠️  Kernel $KVER detected (< 5.6). Disabling sandbox for rebuild."
                    NIX_REBUILD_ARGS="$NIX_REBUILD_ARGS --option sandbox false"
                  fi
                fi
>>>>>>> e73528b9

                if failsafe "NixOS rebuild" "sudo NIX_CONFIG='$NIX_CONFIG' nixos-rebuild $NIX_REBUILD_ARGS"; then
                  log_ok "Rebuild successful!"
                  echo
                  echo "System is now running the new configuration."
                else
                  log_error "Rebuild failed"
                  echo
                  echo "Common issues:"
                  echo "  • Configuration '$TARGET' doesn't exist in flake"
                  echo "  • Syntax error in .nix files"
                  echo "  • Network issues during fetch"
                  echo
                  echo "To retry:"
                  echo "  cd $CONFIG_DIR"
                  echo "  sudo nixos-rebuild switch --flake .#$TARGET"
                fi
              fi
            else
              log_step "Step 5: System Rebuild (Skipped)"
              echo "System rebuild skipped as requested"
            fi

            # === Summary ===
            echo
            log_step "Setup Complete"

<<<<<<< HEAD
      echo
      echo -e "''${BOLD}Next Steps:''${NC}"
      echo "  • Customize:  edit $CONFIG_DIR"
      echo "  • Rebuild:    cd $CONFIG_DIR && sudo nixos-rebuild switch --flake .#\$(hostname)"
      echo "  • Expand FS:  sudo expand_rootfs"
      echo "  • Network:    nmcli"
      if [ -f "$LOG_FILE" ]; then
        echo "  • Logs:       $LOG_FILE"
      fi
      if [ -d "$BACKUP_DIR" ]; then
        echo "  • Backups:    $BACKUP_DIR"
      fi
      echo
=======
            if command -v fastfetch >/dev/null 2>&1; then
              fastfetch
            elif command -v neofetch >/dev/null 2>&1; then
              neofetch
            else
              echo "System:   $(uname -s) $(uname -r)"
              echo "Hostname: $(hostname)"
              echo "User:     $USERNAME"
            fi

            echo
            echo -e "''${BOLD}Next Steps:''${NC}"
            echo "  • Customize:  edit $CONFIG_DIR"
            echo "  • Rebuild:    cd $CONFIG_DIR && sudo nixos-rebuild switch --flake .#\$(hostname)"
            echo "  • Expand FS:  sudo expand_rootfs"
            echo "  • Network:    nmcli"
            if [ -f "$LOG_FILE" ]; then
              echo "  • Logs:       $LOG_FILE"
            fi
            if [ -d "$BACKUP_DIR" ]; then
              echo "  • Backups:    $BACKUP_DIR"
            fi
            echo
>>>>>>> e73528b9

            exit 0
    '')
  ];
}<|MERGE_RESOLUTION|>--- conflicted
+++ resolved
@@ -203,17 +203,6 @@
               read -r -p "$question $prompt " reply
               reply="$(echo "''${reply:-$default}" | tr '[:upper:]' '[:lower:]')"
 
-<<<<<<< HEAD
-            # Generate hardware config if missing
-            if [ ! -f /etc/nixos/hardware-configuration.nix ]; then
-              echo "[setup_nixos_config] Generating hardware-configuration.nix..."
-              nixos-generate-config --show-hardware-config > /etc/nixos/hardware-configuration.nix
-            fi
-
-            # Check if user's config exists (should be cloned by assemble-final.sh)
-            if [ -d "$NIXOS_CONFIG_PATH" ] && [ -f "$NIXOS_CONFIG_PATH/flake.nix" ]; then
-              echo "[setup_nixos_config] ✓ Found nixos-config at $NIXOS_CONFIG_PATH"
-=======
               case "$reply" in
                 y|yes) return 0 ;;
                 n|no)  return 1 ;;
@@ -224,7 +213,6 @@
             failsafe() {
               local operation="$1"
               local command="$2"
->>>>>>> e73528b9
 
               echo -e "''${YELLOW}Running failsafe for: $operation''${NC}"
 
@@ -235,36 +223,6 @@
                 echo -e "''${RED}✗ Failsafe failed: $operation''${NC}"
                 echo -e "''${YELLOW}Creating backup before continuing...''${NC}"
 
-<<<<<<< HEAD
-              HOSTNAME="''${HOSTNAME:-$(hostname)}"
-              echo
-              echo "[setup_nixos_config] ✓ Linked to nixos-shimboot repository"
-              echo
-              echo "To rebuild:"
-              echo "  cd $NIXOS_CONFIG_PATH"
-              echo "  sudo nixos-rebuild switch --flake .#$HOSTNAME"
-              echo
-              echo "Available configurations:"
-              if command -v nix >/dev/null 2>&1; then
-                (cd "$NIXOS_CONFIG_PATH" && \
-                 nix flake show --json 2>/dev/null | \
-                 ${pkgs.jq}/bin/jq -r '.nixosConfigurations | keys[]' 2>/dev/null) || \
-                 echo "  (run 'nix flake show' in $NIXOS_CONFIG_PATH to list)"
-              fi
-            else
-              echo "[setup_nixos_config] ✗ nixos-config not found at $NIXOS_CONFIG_PATH"
-              echo
-              echo "The nixos-shimboot repository should be cloned by assemble-final.sh to:"
-              echo "  $NIXOS_CONFIG_PATH"
-              echo
-              echo "This repository contains the NixOS configuration for shimboot."
-              echo "Please ensure assemble-final.sh has cloned the repository correctly."
-              echo
-              echo "If the repository exists elsewhere, you can create a symlink:"
-              echo "  sudo ln -sf /path/to/nixos-shimboot/flake.nix /etc/nixos/flake.nix"
-              exit 1
-            fi
-=======
                 # Backup critical files
                 [ -f /etc/nixos/configuration.nix ] && cp /etc/nixos/configuration.nix "$BACKUP_DIR/"
                 [ -f /etc/nixos/flake.nix ] && cp /etc/nixos/flake.nix "$BACKUP_DIR/"
@@ -300,7 +258,6 @@
             log_step() {
               echo -e "\n''${BOLD}''${BLUE}=== $1 ===''${NC}"
             }
->>>>>>> e73528b9
 
             log_ok() {
               echo -e "''${GREEN}✓''${NC} $1"
@@ -310,276 +267,6 @@
               echo -e "''${YELLOW}⚠''${NC} $1"
             }
 
-<<<<<<< HEAD
-      # Configuration
-      USERNAME="${username}"
-      CONFIG_DIR="/home/$USERNAME/nixos-config"
-      LOG_FILE="/tmp/setup_nixos.log"
-      BACKUP_DIR="/tmp/setup_nixos_backup_$(date +%Y%m%d_%H%M%S)"
-
-      # Parse command line arguments
-      SKIP_WIFI=false
-      SKIP_EXPAND=false
-      SKIP_CONFIG=false
-      SKIP_REBUILD=false
-      AUTO_MODE=false
-      DEBUG=false
-      HELP=false
-
-      while [[ $# -gt 0 ]]; do
-        case $1 in
-          --skip-wifi)
-            SKIP_WIFI=true
-            shift
-            ;;
-          --skip-expand)
-            SKIP_EXPAND=true
-            shift
-            ;;
-          --skip-config)
-            SKIP_CONFIG=true
-            shift
-            ;;
-          --skip-rebuild)
-            SKIP_REBUILD=true
-            shift
-            ;;
-          --auto)
-            AUTO_MODE=true
-            shift
-            ;;
-          --debug)
-            DEBUG=true
-            set -x
-            shift
-            ;;
-          --help|-h)
-            HELP=true
-            shift
-            ;;
-          *)
-            echo "Unknown option: $1"
-            HELP=true
-            shift
-            ;;
-        esac
-      done
-
-      # Help message
-      if [ "$HELP" = true ]; then
-        cat << 'EOF'
-NixOS Shimboot Setup Script
-
-USAGE:
-    setup_nixos [OPTIONS]
-
-OPTIONS:
-    --skip-wifi      Skip Wi-Fi configuration
-    --skip-expand    Skip root filesystem expansion
-    --skip-config    Skip nixos-rebuild configuration
-    --skip-rebuild   Skip system rebuild
-    --auto           Run in automatic mode with sensible defaults
-    --debug          Enable debug output
-    --help, -h       Show this help message
-
-EXAMPLES:
-    setup_nixos                    # Interactive mode with all steps
-    setup_nixos --auto             # Automatic mode
-    setup_nixos --skip-wifi        # Skip Wi-Fi setup
-    setup_nixos --debug            # Enable debug logging
-
-EOF
-        exit 0
-      fi
-
-      # Initialize logging
-      exec > >(tee -a "$LOG_FILE")
-      exec 2>&1
-
-      # Failsafe: Create backup directory
-      mkdir -p "$BACKUP_DIR"
-
-      # Styling
-      BOLD='\033[1m'
-      GREEN='\033[1;32m'
-      YELLOW='\033[1;33m'
-      RED='\033[1;31m'
-      BLUE='\033[1;34m'
-      CYAN='\033[1;36m'
-      NC='\033[0m'
-
-      # Utility functions
-      prompt_yes_no() {
-        local question="$1"
-        local default="''${2:-Y}"
-        local prompt="[Y/n]"
-        [ "$default" = "n" ] && prompt="[y/N]"
-
-        # In auto mode, use defaults
-        if [ "$AUTO_MODE" = true ]; then
-          echo "$question (auto: $default)"
-          [ "$default" = "y" ] || [ "$default" = "yes" ] || [ "$default" = "Y" ]
-          return $?
-        fi
-
-        local reply
-        read -r -p "$question $prompt " reply
-        reply="$(echo "''${reply:-$default}" | tr '[:upper:]' '[:lower:]')"
-
-        case "$reply" in
-          y|yes) return 0 ;;
-          n|no)  return 1 ;;
-          *) [ "$default" = "n" ] && return 1 || return 0 ;;
-        esac
-      }
-
-      failsafe() {
-        local operation="$1"
-        local command="$2"
-        
-        echo -e "''${YELLOW}Running failsafe for: $operation''${NC}"
-        
-        if eval "$command"; then
-          echo -e "''${GREEN}✓ Failsafe passed: $operation''${NC}"
-          return 0
-        else
-          echo -e "''${RED}✗ Failsafe failed: $operation''${NC}"
-          echo -e "''${YELLOW}Creating backup before continuing...''${NC}"
-          
-          # Backup critical files
-          [ -f /etc/nixos/configuration.nix ] && cp /etc/nixos/configuration.nix "$BACKUP_DIR/"
-          [ -f /etc/nixos/flake.nix ] && cp /etc/nixos/flake.nix "$BACKUP_DIR/"
-          [ -d "$CONFIG_DIR" ] && cp -r "$CONFIG_DIR" "$BACKUP_DIR/" 2>/dev/null || true
-          
-          echo -e "''${CYAN}Backup created at: $BACKUP_DIR''${NC}"
-          return 1
-        fi
-      }
-
-      check_prerequisites() {
-        echo -e "''${BLUE}Checking prerequisites...''${NC}"
-        
-        local missing=()
-        
-        command -v nmcli >/dev/null 2>&1 || missing+=("networkmanager")
-        command -v git >/dev/null 2>&1 || missing+=("git")
-        command -v jq >/dev/null 2>&1 || missing+=("jq")
-        
-        if [ ''${#missing[@]} -gt 0 ]; then
-          echo -e "''${YELLOW}Warning: Missing commands: ''${missing[*]}''${NC}"
-          echo "Some features may not work properly."
-        fi
-        
-        # Check if running as user (not root)
-        if [ "$EUID" -eq 0 ]; then
-          echo -e "''${YELLOW}Warning: Running as root. Some features may not work correctly.''${NC}"
-        fi
-        
-        echo -e "''${GREEN}✓ Prerequisite check complete''${NC}"
-      }
-
-      log_step() {
-        echo -e "\n''${BOLD}''${BLUE}=== $1 ===''${NC}"
-      }
-
-      log_ok() {
-        echo -e "''${GREEN}✓''${NC} $1"
-      }
-
-      log_warn() {
-        echo -e "''${YELLOW}⚠''${NC} $1"
-      }
-
-      log_error() {
-        echo -e "''${RED}✗''${NC} $1"
-      }
-
-      # Run prerequisite checks
-      check_prerequisites
-
-      echo -e "''${BOLD}==================================================="
-      echo "  NixOS Shimboot Post-Install Setup"
-      echo -e "==================================================''${NC}\n"
-
-      if [ "$DEBUG" = true ]; then
-        echo -e "''${CYAN}Debug mode enabled. Log file: $LOG_FILE''${NC}"
-        echo -e "''${CYAN}Backup directory: $BACKUP_DIR''${NC}"
-        echo
-      fi
-
-      # === Step 1: Wi-Fi ===
-      if [ "$SKIP_WIFI" = false ]; then
-        log_step "Step 1: Configure Wi-Fi"
-
-        if ! command -v nmcli >/dev/null 2>&1; then
-          log_warn "nmcli not found (NetworkManager may not be installed)"
-        elif ! nmcli radio wifi 2>/dev/null | grep -q enabled; then
-          log_warn "Wi-Fi radio appears to be disabled"
-        else
-          echo "Scanning networks..."
-          nmcli dev wifi rescan 2>/dev/null || true
-          sleep 1
-
-          echo
-          nmcli -f SSID,SECURITY,SIGNAL,CHAN dev wifi list | head -15
-          echo
-
-          if prompt_yes_no "Connect to Wi-Fi now?"; then
-            read -r -p "SSID: " SSID
-            if [ -n "$SSID" ]; then
-              read -r -s -p "Password: " PSK
-              echo
-
-              if failsafe "Wi-Fi connection" "nmcli dev wifi connect '$SSID' password '$PSK'"; then
-                log_ok "Connected to '$SSID'"
-
-                # Enable autoconnect
-                CONN_NAME="$(nmcli -t -f NAME,TYPE connection show | \
-                             awk -F: -v ssid="$SSID" '$1 == ssid && $2 == "802-11-wireless" {print $1; exit}')"
-                if [ -n "$CONN_NAME" ]; then
-                  nmcli connection modify "$CONN_NAME" connection.autoconnect yes 2>/dev/null || true
-                  log_ok "Enabled autoconnect for '$SSID'"
-                fi
-              else
-                log_error "Failed to connect (check password/signal)"
-              fi
-            fi
-          fi
-        fi
-      else
-        log_step "Step 1: Configure Wi-Fi (Skipped)"
-        echo "Wi-Fi configuration skipped as requested"
-      fi
-
-      # === Step 2: Expand rootfs ===
-      if [ "$SKIP_EXPAND" = false ]; then
-        log_step "Step 2: Expand Root Filesystem"
-
-        echo "Current disk usage:"
-        df -h / | tail -1
-        echo
-
-        if prompt_yes_no "Expand root partition to full USB capacity?"; then
-          if command -v expand_rootfs >/dev/null 2>&1; then
-            if failsafe "Root filesystem expansion" "sudo expand_rootfs"; then
-              log_ok "Root filesystem expanded"
-              echo
-              echo "New disk usage:"
-              df -h / | tail -1
-            else
-              log_error "Expansion failed (see errors above)"
-            fi
-          else
-            log_error "expand_rootfs command not found"
-          fi
-        else
-          echo "Skipping expansion (you can run 'sudo expand_rootfs' later)"
-        fi
-      else
-        log_step "Step 2: Expand Root Filesystem (Skipped)"
-        echo "Root filesystem expansion skipped as requested"
-      fi
-=======
             log_error() {
               echo -e "''${RED}✗''${NC} $1"
             }
@@ -669,7 +356,6 @@
               log_step "Step 2: Expand Root Filesystem (Skipped)"
               echo "Root filesystem expansion skipped as requested"
             fi
->>>>>>> e73528b9
 
             # === Step 3: Verify config ===
             log_step "Step 3: Verify NixOS Configuration"
@@ -713,115 +399,6 @@
               echo "This repository contains the NixOS configuration for shimboot."
             fi
 
-<<<<<<< HEAD
-        if prompt_yes_no "Update from git remote?" n; then
-          if failsafe "Git fetch" "git fetch origin"; then
-            log_ok "Fetched updates"
-
-            read -r -p "Switch to branch (Enter to stay on $CURRENT_BRANCH): " NEW_BRANCH
-            if [ -n "$NEW_BRANCH" ] && [ "$NEW_BRANCH" != "$CURRENT_BRANCH" ]; then
-              if failsafe "Git checkout" "git checkout '$NEW_BRANCH' || git checkout -B '$NEW_BRANCH' 'origin/$NEW_BRANCH'"; then
-                log_ok "Switched to $NEW_BRANCH"
-              else
-                log_error "Branch '$NEW_BRANCH' not found"
-              fi
-            elif prompt_yes_no "Pull latest commits on $CURRENT_BRANCH?" Y; then
-              failsafe "Git pull" "git pull" || log_warn "Pull failed (check for conflicts)"
-            fi
-          else
-            log_error "Fetch failed (check network)"
-          fi
-        fi
-      else
-        log_warn "nixos-config not found (should be cloned by assemble-final.sh)"
-        echo "Expected location: $CONFIG_DIR"
-        echo "This repository contains the NixOS configuration for shimboot."
-      fi
-
-      # === Step 4: Setup /etc/nixos ===
-      if [ "$SKIP_CONFIG" = false ]; then
-        log_step "Step 4: Configure nixos-rebuild"
-
-        if prompt_yes_no "Run setup_nixos_config?" Y; then
-          if command -v setup_nixos_config >/dev/null 2>&1; then
-            failsafe "Setup nixos config" "sudo setup_nixos_config"
-          else
-            log_error "setup_nixos_config command not found"
-          fi
-        fi
-      else
-        log_step "Step 4: Configure nixos-rebuild (Skipped)"
-        echo "nixos-rebuild configuration skipped as requested"
-      fi
-
-      # === Step 5: Rebuild ===
-      if [ "$SKIP_REBUILD" = false ]; then
-        log_step "Step 5: System Rebuild (Optional)"
-
-        if [ ! -d "$CONFIG_DIR" ]; then
-          log_warn "Cannot rebuild without nixos-config"
-        elif prompt_yes_no "Run nixos-rebuild switch now?" n; then
-          cd "$CONFIG_DIR"
-
-          # Detect available configs
-          echo "Scanning for configurations..."
-          CONFIGS="$(nix flake show --json 2>/dev/null | \
-                     ${pkgs.jq}/bin/jq -r '.nixosConfigurations | keys[]' 2>/dev/null || \
-                     echo "nixos-user")"
-
-          if [ -n "$CONFIGS" ]; then
-            echo
-            echo "Available:"
-            echo "$CONFIGS" | nl -w2 -s') '
-            echo
-          fi
-
-          DEFAULT_HOST="''${HOSTNAME:-$(hostname)}"
-          read -r -p "Configuration name [$DEFAULT_HOST]: " TARGET
-          TARGET="''${TARGET:-$DEFAULT_HOST}"
-
-          echo
-          echo "Building: .#$TARGET"
-          echo "This may take several minutes..."
-          echo
-
-          export NIX_CONFIG="accept-flake-config = true"
-
-          # Check kernel version for sandbox compatibility
-          KVER="$(uname -r)"
-          NIX_REBUILD_ARGS="switch --flake .#$TARGET --option accept-flake-config true"
-          
-          if echo "$KVER" | grep -qE '^([0-9]+)\.([0-9]+)'; then
-            MAJOR="$(echo "$KVER" | cut -d. -f1)"
-            MINOR="$(echo "$KVER" | cut -d. -f2)"
-            if [ "$MAJOR" -lt 5 ] || ([ "$MAJOR" -eq 5 ] && [ "$MINOR" -lt 6 ]); then
-              echo "⚠️  Kernel $KVER detected (< 5.6). Disabling sandbox for rebuild."
-              NIX_REBUILD_ARGS="$NIX_REBUILD_ARGS --option sandbox false"
-            fi
-          fi
-
-          if failsafe "NixOS rebuild" "sudo NIX_CONFIG='$NIX_CONFIG' nixos-rebuild $NIX_REBUILD_ARGS"; then
-            log_ok "Rebuild successful!"
-            echo
-            echo "System is now running the new configuration."
-          else
-            log_error "Rebuild failed"
-            echo
-            echo "Common issues:"
-            echo "  • Configuration '$TARGET' doesn't exist in flake"
-            echo "  • Syntax error in .nix files"
-            echo "  • Network issues during fetch"
-            echo
-            echo "To retry:"
-            echo "  cd $CONFIG_DIR"
-            echo "  sudo nixos-rebuild switch --flake .#$TARGET"
-          fi
-        fi
-      else
-        log_step "Step 5: System Rebuild (Skipped)"
-        echo "System rebuild skipped as requested"
-      fi
-=======
             # === Step 4: Setup /etc/nixos ===
             if [ "$SKIP_CONFIG" = false ]; then
               log_step "Step 4: Configure nixos-rebuild"
@@ -883,7 +460,6 @@
                     NIX_REBUILD_ARGS="$NIX_REBUILD_ARGS --option sandbox false"
                   fi
                 fi
->>>>>>> e73528b9
 
                 if failsafe "NixOS rebuild" "sudo NIX_CONFIG='$NIX_CONFIG' nixos-rebuild $NIX_REBUILD_ARGS"; then
                   log_ok "Rebuild successful!"
@@ -911,21 +487,6 @@
             echo
             log_step "Setup Complete"
 
-<<<<<<< HEAD
-      echo
-      echo -e "''${BOLD}Next Steps:''${NC}"
-      echo "  • Customize:  edit $CONFIG_DIR"
-      echo "  • Rebuild:    cd $CONFIG_DIR && sudo nixos-rebuild switch --flake .#\$(hostname)"
-      echo "  • Expand FS:  sudo expand_rootfs"
-      echo "  • Network:    nmcli"
-      if [ -f "$LOG_FILE" ]; then
-        echo "  • Logs:       $LOG_FILE"
-      fi
-      if [ -d "$BACKUP_DIR" ]; then
-        echo "  • Backups:    $BACKUP_DIR"
-      fi
-      echo
-=======
             if command -v fastfetch >/dev/null 2>&1; then
               fastfetch
             elif command -v neofetch >/dev/null 2>&1; then
@@ -949,7 +510,6 @@
               echo "  • Backups:    $BACKUP_DIR"
             fi
             echo
->>>>>>> e73528b9
 
             exit 0
     '')
